from launch import LaunchDescription
from launch.actions import DeclareLaunchArgument
from launch.substitutions import LaunchConfiguration
from launch_ros.actions import Node
from launch_ros.parameter_descriptions import ParameterValue


def generate_launch_description() -> LaunchDescription:
	# Ganancia atractiva hacia la meta (más alto = más "tirón" hacia el objetivo)
	# Sube si el robot tarda en orientar/dirigirse a la meta; baja si ignora obstáculos al insistir demasiado en la meta
	k_att = DeclareLaunchArgument('k_att', default_value='1.0')
<<<<<<< HEAD
	k_rep = DeclareLaunchArgument('k_rep', default_value='0.30')
	d0_rep = DeclareLaunchArgument('d0_rep', default_value='0.30')
=======

	# Ganancia repulsiva de obstáculos (más alto = se aleja más fuerte de obstáculos)
	# Sube si roza objetos; baja si se vuelve demasiado conservador y avanza poco
	k_rep = DeclareLaunchArgument('k_rep', default_value='0.32')

	# Distancia de influencia del campo repulsivo (m). Por debajo de esta distancia comienzan las fuerzas de repulsión
	# Sube si quieres empezar a evitar antes (más margen); baja si quieres arrimarte más
	d0_rep = DeclareLaunchArgument('d0_rep', default_value='0.55')

	# Saturación de velocidad lineal (m/s). Límite superior del comando de avance
>>>>>>> 4a54a2f3
	max_lin_vel = DeclareLaunchArgument('max_lin_vel', default_value='0.3')

	# Saturación de velocidad angular (rad/s). Límite superior del giro
	max_ang_vel = DeclareLaunchArgument('max_ang_vel', default_value='1.0')

	# Magnitud de una pequeña perturbación de escape cuando el campo se queda casi nulo (mínimos locales)
	# Sube si a veces se "atasca" oscilando; baja si introduce giros innecesarios
	escape_gain = DeclareLaunchArgument('escape_gain', default_value='0.2')

	# Objetivo (x, y) en el marco del mundo/odometría
	goal_x = DeclareLaunchArgument('goal_x', default_value='0.0')
	goal_y = DeclareLaunchArgument('goal_y', default_value='0.0')

	# Tolerancia de llegada a la meta (m). Por debajo de esta distancia se considera alcanzada y se para
	goal_tolerance = DeclareLaunchArgument('goal_tolerance', default_value='0.1')

	# Tópico de odometría usado para calcular posición y orientación (para proyectar el vector a marco del robot)
	odom_topic = DeclareLaunchArgument('odom_topic', default_value='/odom')
<<<<<<< HEAD
	scan_topic = DeclareLaunchArgument('scan_topic', default_value='/scan')
	cmd_vel_topic = DeclareLaunchArgument('cmd_vel_topic', default_value='/cmd_vel')
	goal_mode = DeclareLaunchArgument('goal_mode', default_value='auto')
	use_sim_time = DeclareLaunchArgument('use_sim_time', default_value='false')
=======

	# Ganancia que convierte el ángulo del vector resultante en velocidad angular (más alto = gira más agresivo)
>>>>>>> 4a54a2f3
	ang_gain = DeclareLaunchArgument('ang_gain', default_value='1.5')

	# Ganancia que convierte la magnitud del vector en velocidad lineal (más alto = acelera más ante el mismo campo)
	lin_gain = DeclareLaunchArgument('lin_gain', default_value='1.0')
<<<<<<< HEAD
	slowdown_min_scale = DeclareLaunchArgument('slowdown_min_scale', default_value='0.18')
	# Aumentar prioridad frontal y dar más peso a laterales para mayor holgura al girar
	front_weight_deg = DeclareLaunchArgument('front_weight_deg', default_value='60.0')
	rep_scale_side = DeclareLaunchArgument('rep_scale_side', default_value='0.20')
	smooth_alpha = DeclareLaunchArgument('smooth_alpha', default_value='0.3')
	scan_angle_offset_deg = DeclareLaunchArgument('scan_angle_offset_deg', default_value='0.0')
=======

	# Factor mínimo de reducción de la velocidad cerca de obstáculos [0..1]
	# La velocidad lineal se escala con la distancia al obstáculo; este valor evita que caiga por debajo de un mínimo
	slowdown_min_scale = DeclareLaunchArgument('slowdown_min_scale', default_value='0.2')

	# Anchura (grados) del sector frontal con mayor prioridad repulsiva
	# Sube para que "mire" más al frente y evite con más decisión lo que hay delante; baja para equilibrar laterales
	front_weight_deg = DeclareLaunchArgument('front_weight_deg', default_value='80.0')

	# Peso relativo de la repulsión en los laterales fuera del sector frontal [0..1]
	# Sube para dar más importancia a obstáculos laterales (más holgura al girar); baja si se vuelve tímido al avanzar
	rep_scale_side = DeclareLaunchArgument('rep_scale_side', default_value='0.42')

	# Suavizado de comandos (filtro paso bajo). 0 = muy suave/lento, 1 = sin suavizado (muy reactivo)
	# Sube para que responda más rápido; baja para movimientos más suaves y estables
	smooth_alpha = DeclareLaunchArgument('smooth_alpha', default_value='0.4')

	# Tiempo (s) sin progreso hacia la meta para activar recuperación (giro en el sitio)
>>>>>>> 4a54a2f3
	stuck_timeout = DeclareLaunchArgument('stuck_timeout', default_value='3.0')
	require_scan_to_move = DeclareLaunchArgument('require_scan_to_move', default_value='true')
	scan_timeout = DeclareLaunchArgument('scan_timeout', default_value='1.0')
	safety_stop_dist = DeclareLaunchArgument('safety_stop_dist', default_value='0.15')

	# --- Fallback de atascos: seguir aperturas (Follow-The-Gap) ---
	# Activa el modo de elegir la mayor apertura cuando no hay progreso
	use_gap_follow = DeclareLaunchArgument('use_gap_follow', default_value='true')
	# Distancia mínima considerada "libre" para formar una apertura (si dudas, usa d0_rep)
	gap_clear_threshold = DeclareLaunchArgument('gap_clear_threshold', default_value=LaunchConfiguration('d0_rep'))
	# Anchura mínima (en grados) de una apertura válida (puerta/paso)
	gap_min_width_deg = DeclareLaunchArgument('gap_min_width_deg', default_value='12.0')
	# Peso de preferencia hacia la dirección de la meta frente a la apertura (0..1)
	gap_prefer_goal_weight = DeclareLaunchArgument('gap_prefer_goal_weight', default_value='0.6')
	# Modo de recuperación cuando está atascado: 'gap' | 'spin' | 'spin+gap'
	recovery_mode = DeclareLaunchArgument('recovery_mode', default_value='spin+gap')
	# Duración (s) de seguimiento de apertura antes de re-evaluar
	recovery_gap_duration = DeclareLaunchArgument('recovery_gap_duration', default_value='3.0')

	# --- Fallback adicional: seguimiento de paredes (Wall-Follow) ---
	use_wall_follow = DeclareLaunchArgument('use_wall_follow', default_value='true')
	wall_side = DeclareLaunchArgument('wall_side', default_value='auto')  # auto|left|right
	wall_distance = DeclareLaunchArgument('wall_distance', default_value='0.38')
	wall_kp = DeclareLaunchArgument('wall_kp', default_value='1.2')
	wall_lin_vel = DeclareLaunchArgument('wall_lin_vel', default_value='0.28')
	wall_timeout = DeclareLaunchArgument('wall_timeout', default_value='6.0')
	wall_front_switch_thresh = DeclareLaunchArgument('wall_front_switch_thresh', default_value='0.45')
	wall_switch_margin = DeclareLaunchArgument('wall_switch_margin', default_value='0.07')
	wall_switch_cooldown = DeclareLaunchArgument('wall_switch_cooldown', default_value='1.5')

	pf_node = Node(
		package='g09_prii3',
		executable='jetbot_potential_fields',
		name='potential_fields_nav',
		output='screen',
		parameters=[{
			'k_att': ParameterValue(LaunchConfiguration('k_att'), value_type=float),
			'k_rep': ParameterValue(LaunchConfiguration('k_rep'), value_type=float),
			'd0_rep': ParameterValue(LaunchConfiguration('d0_rep'), value_type=float),
			'max_lin_vel': ParameterValue(LaunchConfiguration('max_lin_vel'), value_type=float),
			'max_ang_vel': ParameterValue(LaunchConfiguration('max_ang_vel'), value_type=float),
			'escape_gain': ParameterValue(LaunchConfiguration('escape_gain'), value_type=float),
			'goal_x': ParameterValue(LaunchConfiguration('goal_x'), value_type=float),
			'goal_y': ParameterValue(LaunchConfiguration('goal_y'), value_type=float),
			'goal_tolerance': ParameterValue(LaunchConfiguration('goal_tolerance'), value_type=float),
			'odom_topic': LaunchConfiguration('odom_topic'),
			'scan_topic': LaunchConfiguration('scan_topic'),
			'cmd_vel_topic': LaunchConfiguration('cmd_vel_topic'),
			'goal_mode': LaunchConfiguration('goal_mode'),
			'use_sim_time': ParameterValue(LaunchConfiguration('use_sim_time'), value_type=bool),
			'ang_gain': ParameterValue(LaunchConfiguration('ang_gain'), value_type=float),
			'lin_gain': ParameterValue(LaunchConfiguration('lin_gain'), value_type=float),
			'slowdown_min_scale': ParameterValue(LaunchConfiguration('slowdown_min_scale'), value_type=float),
			'front_weight_deg': ParameterValue(LaunchConfiguration('front_weight_deg'), value_type=float),
			'rep_scale_side': ParameterValue(LaunchConfiguration('rep_scale_side'), value_type=float),
			'smooth_alpha': ParameterValue(LaunchConfiguration('smooth_alpha'), value_type=float),
<<<<<<< HEAD
			'scan_angle_offset_deg': ParameterValue(LaunchConfiguration('scan_angle_offset_deg'), value_type=float),
			'stuck_timeout': ParameterValue(LaunchConfiguration('stuck_timeout'), value_type=float),
			'require_scan_to_move': ParameterValue(LaunchConfiguration('require_scan_to_move'), value_type=bool),
			'scan_timeout': ParameterValue(LaunchConfiguration('scan_timeout'), value_type=float),
			'safety_stop_dist': ParameterValue(LaunchConfiguration('safety_stop_dist'), value_type=float),
=======
				'stuck_timeout': ParameterValue(LaunchConfiguration('stuck_timeout'), value_type=float),
				'use_gap_follow': ParameterValue(LaunchConfiguration('use_gap_follow'), value_type=bool),
				'gap_clear_threshold': ParameterValue(LaunchConfiguration('gap_clear_threshold'), value_type=float),
				'gap_min_width_deg': ParameterValue(LaunchConfiguration('gap_min_width_deg'), value_type=float),
				'gap_prefer_goal_weight': ParameterValue(LaunchConfiguration('gap_prefer_goal_weight'), value_type=float),
				'recovery_mode': LaunchConfiguration('recovery_mode'),
				'recovery_gap_duration': ParameterValue(LaunchConfiguration('recovery_gap_duration'), value_type=float),
				'use_wall_follow': ParameterValue(LaunchConfiguration('use_wall_follow'), value_type=bool),
				'wall_side': LaunchConfiguration('wall_side'),
				'wall_distance': ParameterValue(LaunchConfiguration('wall_distance'), value_type=float),
				'wall_kp': ParameterValue(LaunchConfiguration('wall_kp'), value_type=float),
				'wall_lin_vel': ParameterValue(LaunchConfiguration('wall_lin_vel'), value_type=float),
				'wall_timeout': ParameterValue(LaunchConfiguration('wall_timeout'), value_type=float),
				'wall_front_switch_thresh': ParameterValue(LaunchConfiguration('wall_front_switch_thresh'), value_type=float),
				'wall_switch_margin': ParameterValue(LaunchConfiguration('wall_switch_margin'), value_type=float),
				'wall_switch_cooldown': ParameterValue(LaunchConfiguration('wall_switch_cooldown'), value_type=float),
>>>>>>> 4a54a2f3
		}],
		# Remappings (uncomment if your topics differ)
		# remappings=[
		#     ('/scan', '/your_scan_topic'),
		#     ('/cmd_vel', '/your_cmd_vel_topic'),
		# ]
	)

	return LaunchDescription([
		k_att,
		k_rep,
		d0_rep,
		max_lin_vel,
		max_ang_vel,
		escape_gain,
		goal_x,
		goal_y,
		goal_tolerance,
		odom_topic,
		goal_mode,
		use_sim_time,
		ang_gain,
		lin_gain,
		slowdown_min_scale,
		front_weight_deg,
		rep_scale_side,
		smooth_alpha,
		scan_angle_offset_deg,
		scan_topic,
		cmd_vel_topic,
		stuck_timeout,
<<<<<<< HEAD
		require_scan_to_move,
		scan_timeout,
		safety_stop_dist,
=======
		use_gap_follow,
		gap_clear_threshold,
		gap_min_width_deg,
		gap_prefer_goal_weight,
		recovery_mode,
		recovery_gap_duration,
		use_wall_follow,
		wall_side,
		wall_distance,
		wall_kp,
		wall_lin_vel,
		wall_timeout,
		wall_front_switch_thresh,
		wall_switch_margin,
		wall_switch_cooldown,
>>>>>>> 4a54a2f3
		pf_node,
	])
<|MERGE_RESOLUTION|>--- conflicted
+++ resolved
@@ -9,10 +9,6 @@
 	# Ganancia atractiva hacia la meta (más alto = más "tirón" hacia el objetivo)
 	# Sube si el robot tarda en orientar/dirigirse a la meta; baja si ignora obstáculos al insistir demasiado en la meta
 	k_att = DeclareLaunchArgument('k_att', default_value='1.0')
-<<<<<<< HEAD
-	k_rep = DeclareLaunchArgument('k_rep', default_value='0.30')
-	d0_rep = DeclareLaunchArgument('d0_rep', default_value='0.30')
-=======
 
 	# Ganancia repulsiva de obstáculos (más alto = se aleja más fuerte de obstáculos)
 	# Sube si roza objetos; baja si se vuelve demasiado conservador y avanza poco
@@ -23,7 +19,6 @@
 	d0_rep = DeclareLaunchArgument('d0_rep', default_value='0.55')
 
 	# Saturación de velocidad lineal (m/s). Límite superior del comando de avance
->>>>>>> 4a54a2f3
 	max_lin_vel = DeclareLaunchArgument('max_lin_vel', default_value='0.3')
 
 	# Saturación de velocidad angular (rad/s). Límite superior del giro
@@ -42,27 +37,12 @@
 
 	# Tópico de odometría usado para calcular posición y orientación (para proyectar el vector a marco del robot)
 	odom_topic = DeclareLaunchArgument('odom_topic', default_value='/odom')
-<<<<<<< HEAD
-	scan_topic = DeclareLaunchArgument('scan_topic', default_value='/scan')
-	cmd_vel_topic = DeclareLaunchArgument('cmd_vel_topic', default_value='/cmd_vel')
-	goal_mode = DeclareLaunchArgument('goal_mode', default_value='auto')
-	use_sim_time = DeclareLaunchArgument('use_sim_time', default_value='false')
-=======
 
 	# Ganancia que convierte el ángulo del vector resultante en velocidad angular (más alto = gira más agresivo)
->>>>>>> 4a54a2f3
 	ang_gain = DeclareLaunchArgument('ang_gain', default_value='1.5')
 
 	# Ganancia que convierte la magnitud del vector en velocidad lineal (más alto = acelera más ante el mismo campo)
 	lin_gain = DeclareLaunchArgument('lin_gain', default_value='1.0')
-<<<<<<< HEAD
-	slowdown_min_scale = DeclareLaunchArgument('slowdown_min_scale', default_value='0.18')
-	# Aumentar prioridad frontal y dar más peso a laterales para mayor holgura al girar
-	front_weight_deg = DeclareLaunchArgument('front_weight_deg', default_value='60.0')
-	rep_scale_side = DeclareLaunchArgument('rep_scale_side', default_value='0.20')
-	smooth_alpha = DeclareLaunchArgument('smooth_alpha', default_value='0.3')
-	scan_angle_offset_deg = DeclareLaunchArgument('scan_angle_offset_deg', default_value='0.0')
-=======
 
 	# Factor mínimo de reducción de la velocidad cerca de obstáculos [0..1]
 	# La velocidad lineal se escala con la distancia al obstáculo; este valor evita que caiga por debajo de un mínimo
@@ -81,11 +61,7 @@
 	smooth_alpha = DeclareLaunchArgument('smooth_alpha', default_value='0.4')
 
 	# Tiempo (s) sin progreso hacia la meta para activar recuperación (giro en el sitio)
->>>>>>> 4a54a2f3
 	stuck_timeout = DeclareLaunchArgument('stuck_timeout', default_value='3.0')
-	require_scan_to_move = DeclareLaunchArgument('require_scan_to_move', default_value='true')
-	scan_timeout = DeclareLaunchArgument('scan_timeout', default_value='1.0')
-	safety_stop_dist = DeclareLaunchArgument('safety_stop_dist', default_value='0.15')
 
 	# --- Fallback de atascos: seguir aperturas (Follow-The-Gap) ---
 	# Activa el modo de elegir la mayor apertura cuando no hay progreso
@@ -128,23 +104,12 @@
 			'goal_y': ParameterValue(LaunchConfiguration('goal_y'), value_type=float),
 			'goal_tolerance': ParameterValue(LaunchConfiguration('goal_tolerance'), value_type=float),
 			'odom_topic': LaunchConfiguration('odom_topic'),
-			'scan_topic': LaunchConfiguration('scan_topic'),
-			'cmd_vel_topic': LaunchConfiguration('cmd_vel_topic'),
-			'goal_mode': LaunchConfiguration('goal_mode'),
-			'use_sim_time': ParameterValue(LaunchConfiguration('use_sim_time'), value_type=bool),
 			'ang_gain': ParameterValue(LaunchConfiguration('ang_gain'), value_type=float),
 			'lin_gain': ParameterValue(LaunchConfiguration('lin_gain'), value_type=float),
 			'slowdown_min_scale': ParameterValue(LaunchConfiguration('slowdown_min_scale'), value_type=float),
 			'front_weight_deg': ParameterValue(LaunchConfiguration('front_weight_deg'), value_type=float),
 			'rep_scale_side': ParameterValue(LaunchConfiguration('rep_scale_side'), value_type=float),
 			'smooth_alpha': ParameterValue(LaunchConfiguration('smooth_alpha'), value_type=float),
-<<<<<<< HEAD
-			'scan_angle_offset_deg': ParameterValue(LaunchConfiguration('scan_angle_offset_deg'), value_type=float),
-			'stuck_timeout': ParameterValue(LaunchConfiguration('stuck_timeout'), value_type=float),
-			'require_scan_to_move': ParameterValue(LaunchConfiguration('require_scan_to_move'), value_type=bool),
-			'scan_timeout': ParameterValue(LaunchConfiguration('scan_timeout'), value_type=float),
-			'safety_stop_dist': ParameterValue(LaunchConfiguration('safety_stop_dist'), value_type=float),
-=======
 				'stuck_timeout': ParameterValue(LaunchConfiguration('stuck_timeout'), value_type=float),
 				'use_gap_follow': ParameterValue(LaunchConfiguration('use_gap_follow'), value_type=bool),
 				'gap_clear_threshold': ParameterValue(LaunchConfiguration('gap_clear_threshold'), value_type=float),
@@ -161,7 +126,6 @@
 				'wall_front_switch_thresh': ParameterValue(LaunchConfiguration('wall_front_switch_thresh'), value_type=float),
 				'wall_switch_margin': ParameterValue(LaunchConfiguration('wall_switch_margin'), value_type=float),
 				'wall_switch_cooldown': ParameterValue(LaunchConfiguration('wall_switch_cooldown'), value_type=float),
->>>>>>> 4a54a2f3
 		}],
 		# Remappings (uncomment if your topics differ)
 		# remappings=[
@@ -181,23 +145,13 @@
 		goal_y,
 		goal_tolerance,
 		odom_topic,
-		goal_mode,
-		use_sim_time,
 		ang_gain,
 		lin_gain,
 		slowdown_min_scale,
 		front_weight_deg,
 		rep_scale_side,
 		smooth_alpha,
-		scan_angle_offset_deg,
-		scan_topic,
-		cmd_vel_topic,
 		stuck_timeout,
-<<<<<<< HEAD
-		require_scan_to_move,
-		scan_timeout,
-		safety_stop_dist,
-=======
 		use_gap_follow,
 		gap_clear_threshold,
 		gap_min_width_deg,
@@ -213,6 +167,5 @@
 		wall_front_switch_thresh,
 		wall_switch_margin,
 		wall_switch_cooldown,
->>>>>>> 4a54a2f3
 		pf_node,
 	])
